from __future__ import absolute_import
import time
from multiprocessing import Pool, Queue, Process

import signal
import math
from collections import defaultdict

from PyQt5 import QtCore
from PyQt5.QtGui import *
<<<<<<< HEAD
from PyQt5.QtWidgets import *
from PyQt5.QtCore import *
=======
from PyQt5.QtCore import *
from PyQt5.QtWidgets import *
>>>>>>> 911544af

from .utils import timeit, debug
from .common import *
from . import drawer

_QApp = None
GUI_TIMEOUT = None
OPENGL = False # experimental

def exit_gui(a,b):
    _QApp.exit(0)
    
def display(tree_image, win_name="ETE", donotshow=False, zoom_factor=1):
    """ Interactively shows a tree."""
    global _QApp
    
    if not _QApp:
        _QApp = QApplication(["ETE"])
        
    mainapp = TiledGUI(tree_image, zoom_factor=zoom_factor)
    if donotshow:
        return 
    if win_name:
        mainapp.setObjectName(win_name)
    mainapp.show()
    
    # Restore Ctrl-C behavior
    signal.signal(signal.SIGINT, signal.SIG_DFL)

    if GUI_TIMEOUT is not None:
        signal.signal(signal.SIGALRM, exit_gui) 
        signal.alarm(GUI_TIMEOUT) 
   
    _QApp.exec_()
        
class TiledTreeView(QGraphicsView):
    """Fake Scene containing tiles corresponding to actual items at a
    given zoom size
    """
    def __init__(self, tree_image, tile_w, tile_h, zoom_factor=None):
        self.threads = {}
        self.zoom_factor = zoom_factor
        self.tree_image = tree_image
        self.tree_mode = tree_image.tree_style.mode
        self.tile_w = tile_w
        self.tile_h = tile_h
        self.max_rows = None
        self.max_cols = None
        self.current_mouse_pos = QPointF(0, 0)
        self._scene = QGraphicsScene()
        QGraphicsView.__init__(self, self._scene)

        # This flag prevents updating tiles every single time that a
        # resize event is emitted. 
        self.NO_TILE_UPDATE = False

        self.setMouseTracking(True)
        #self.setTransformationAnchor(self.AnchorUnderMouse)
        self.setDragMode(QGraphicsView.ScrollHandDrag)
        self.setBackgroundBrush(QBrush(QColor("#333")))

        self.highlighter = None
        self.selector = None 
        
    @timeit
    def init(self):
        #self.setViewportUpdateMode(QGraphicsView.SmartViewportUpdate)
        map(lambda x: self._scene.removeItem(x), self._scene.items())

        self.highlighter = QGraphicsPathItem()
        self.highlighter.setZValue(100)
        self.highlighter.setBrush(QBrush(QColor("#dddddd")))
        self.highlighter.setOpacity(0.4)
        self._scene.addItem(self.highlighter)

        self.selector = AreaSelectorItem()
        self._scene.addItem(self.selector)
        self.selector.setZValue(110)
        
        self.img_w = self.tree_image.width * self.zoom_factor
        self.img_h = self.tree_image.height * self.zoom_factor
        
        nonedict = lambda: defaultdict(lambda: None)
        self.tiles = defaultdict(nonedict)

        # Create and adjust the tiled scene rectangle
        #self.setSceneRect(0, 0, self.img_w, self.img_h)
        self.adjust_sceneRect()
        
        # tiles that have already been rendered
        self.visible_tiles = set()
        self.setup_tiles_grid()
        
    def setup_tiles_grid(self):
        # Set up default tile size
        temp_tile_w = min((self.tile_w, self.img_w))
        temp_tile_h = min((self.tile_h, self.img_h))

        # Tile Grid dimension
        self.max_rows = int(math.ceil(self.img_h / temp_tile_h))
        self.max_cols = int(math.ceil(self.img_w / temp_tile_w))

    @timeit
    def update_tile_view(self):
        self.adjust_sceneRect()
        self.setFocus()
        self.widgets = []
        TILE_CACHE_COL = 0
        TILE_CACHE_ROW = 0
        
        ## Get visible scene region 
        vrect = self.visibleRegion().boundingRect()
        match = self.mapToScene(vrect)
        srect = match.boundingRect()

        self.info_w.setText("Leaves:%07d  -  Zoom:%0.10f  -  Branch Scale:%0.2f  -  Scene Region:%0.1f,%0.1f,%0.1f,%0.1f"%\
                            (len(self.tree_image.cached_leaves),
                             self.zoom_factor, 
                             self.tree_image.scale,
                             srect.x(), srect.y(), srect.width(), srect.height(),
                            ))
        self.info_w.repaint()

        
        # Calculate grid of tiles necessary to draw
        p1 = srect.topLeft()
        p2 = srect.bottomRight()
        col_start = int((p1.x()) / self.tile_w) 
        row_start = int((p1.y()) / self.tile_h)  
        col_end = int((p2.x()) / self.tile_w)
        row_end = int((p2.y()) / self.tile_h)

        # Add cache tiles to the visisble tile grid
        col_start = max((0, col_start - TILE_CACHE_COL))
        col_end = min((self.max_cols-1, col_end + TILE_CACHE_COL))
        row_start = max((0, row_start - TILE_CACHE_ROW))
        row_end = min((self.max_rows-1, row_end + TILE_CACHE_ROW))
        vtiles = 0        
        for row in range(row_start, row_end + 1):
            for col in range(col_start, col_end + 1):                
                coord = (row, col)
                if coord in self.visible_tiles:
                    continue
                
                _tile_w, _tile_h = self.tile_w, self.tile_h
                x = col * _tile_w
                y = row * _tile_h
                
                # Correct tile size to stop at img boundaries 
                if x + _tile_w > self.img_w:
                    _tile_w = self.img_w - x
                if y + _tile_h > self.img_h:
                    _tile_h = self.img_h - y

                if not _tile_w or not _tile_h:
                    continue
                    
                tile_rect = [x, y, _tile_w, _tile_h]

                if not self.tiles[row][col]:
                    img = drawer.get_tile_img(self.tree_image, self.zoom_factor, self.tree_mode, tile_rect)
                    pix = QPixmap(img.width(), img.height())
                    pix = pix.fromImage(img)
                    tile_item = self._scene.addPixmap(pix)                    
                    tile_item.setPos(x, y)

                    self.tiles[row][col] = tile_item
                    
                    ## temp pixmap
                    #pixmap = QPixmap(_tile_w, _tile_h)
                    #pixmap.fill(QColor("#ddd"))
                    #item = self.scene().addPixmap(pixmap)
                    #item.setPos(x, y)
                    vtiles +=1
                    if CONFIG["debug"]:
                        border = self._scene.addRect(tile_item.boundingRect())
                        border.setPos(x, y)
                        pen = QPen(QColor("lightgrey"))
                        pen.setStyle(Qt.DashLine)   
                        border.setPen(pen)

    def update_tile_view(self):
        self.adjust_sceneRect()
        self.setFocus()
        self.widgets = []
        
        ## Get visible scene region 
        vrect = self.visibleRegion().boundingRect()
        match = self.mapToScene(vrect)
        srect = match.boundingRect()

        self.info_w.setText("Leaves:%07d  -  Zoom:%0.10f  -  Branch Scale:%0.2f  -  Scene Region:%0.1f,%0.1f,%0.1f,%0.1f"%\
                            (len(self.tree_image.cached_leaves),
                             self.zoom_factor, 
                             self.tree_image.scale,
                             srect.x(), srect.y(), srect.width(), srect.height(),
                            ))
        self.info_w.repaint()

        tile_rect = [srect.x(), srect.y(), srect.width(), srect.height()]
        img = drawer.get_tile_img(self.tree_image, self.zoom_factor, self.tree_mode, tile_rect)
        pix = QPixmap(img.width(), img.height())
        pix = pix.fromImage(img)
        tile_item = self._scene.addPixmap(pix)                    
        tile_item.setPos(srect.topLeft())
        self.tiles[0][0] = tile_item

                        
    def update_tile_view2(self):
        self.setFocus()
        self.widgets = []
        TILE_CACHE_COL = 0
        TILE_CACHE_ROW = 0
        
        ## Get visible scene region 
        vrect = self.visibleRegion().boundingRect()
        match = self.mapToScene(vrect)
        srect = match.boundingRect()

        self.info_w.setText("Zoom:%s Scale:%0.2f Region:%s,%s,%s,%s"%\
                            (self.zoom_factor, self.tree_image.scale,
                             srect.x(), srect.y(), srect.width(), srect.height(),
                            ))
        self.info_w.repaint()

        
        # Calculate grid of tiles necessary to draw
        p1 = srect.topLeft()
        p2 = srect.bottomRight()
        col_start = int((p1.x()) / self.tile_w) 
        row_start = int((p1.y()) / self.tile_h)  
        col_end = int((p2.x()) / self.tile_w)
        row_end = int((p2.y()) / self.tile_h)

        # Add cache tiles to the visisble tile grid
        col_start = max((0, col_start - TILE_CACHE_COL))
        col_end = min((self.max_cols-1, col_end + TILE_CACHE_COL))
        row_start = max((0, row_start - TILE_CACHE_ROW))
        row_end = min((self.max_rows-1, row_end + TILE_CACHE_ROW))

        tile_imgs = []
        for row in range(row_start, row_end + 1):
            for col in range(col_start, col_end + 1):                
                coord = (row, col)
                if coord in self.visible_tiles:
                    continue
                
                _tile_w, _tile_h = self.tile_w, self.tile_h
                x = col * _tile_w
                y = row * _tile_h
                
                # Correct tile size to stop at img boundaries 
                if x + _tile_w > self.img_w:
                    _tile_w = self.img_w - x
                if y + _tile_h > self.img_h:
                    _tile_h = self.img_h - y

                if not _tile_w or not _tile_h:
                    continue
                    
                tile_rect = [x, y, _tile_w, _tile_h]
                
                if not self.tiles[row][col]:
                    img = TileImage(self.tree_image, self.zoom_factor, tile_rect, row, col)
                    tile_imgs.append(img)

        Qt.QtConcurrent.map(tile_imgs, TileImage.render_tile)
        for img in tile_imgs:
            pix = QPixmap(img.width(), img.height())
            pix = pix.fromImage(img)
            tile_item = self._scene.addPixmap(pix)
            tile_item.setPos(img.scene_rect.x(), img.scene_rect.y())
            self.tiles[img.row][img.col] = tile_item

                        
    def update_tile_view2(self):
        #self.adjust_sceneRect()
        #self.setViewportUpdateMode(QGraphicsView.FullViewportUpdate)
        for t in self.threads.keys():
            t.exit()
            
        self.setFocus()
        self.widgets = []
        TILE_CACHE_COL = 0
        TILE_CACHE_ROW = 0
        
        ## Get visible scene region 
        vrect = self.visibleRegion().boundingRect()
        match = self.mapToScene(vrect)
        srect = match.boundingRect()

        self.info_w.setText("Zoom:%s Scale:%0.2f Region:%s,%s,%s,%s"%\
                            (self.zoom_factor, self.tree_image.scale,
                             srect.x(), srect.y(), srect.width(), srect.height(),
                            ))
        self.info_w.repaint()

        
        # Calculate grid of tiles necessary to draw
        p1 = srect.topLeft()
        p2 = srect.bottomRight()
        col_start = int((p1.x()) / self.tile_w) 
        row_start = int((p1.y()) / self.tile_h)  
        col_end = int((p2.x()) / self.tile_w)
        row_end = int((p2.y()) / self.tile_h)

        # Add cache tiles to the visisble tile grid
        col_start = max((0, col_start - TILE_CACHE_COL))
        col_end = min((self.max_cols-1, col_end + TILE_CACHE_COL))
        row_start = max((0, row_start - TILE_CACHE_ROW))
        row_end = min((self.max_rows-1, row_end + TILE_CACHE_ROW))
        
        for row in range(row_start, row_end + 1):
            for col in range(col_start, col_end + 1):                
                coord = (row, col)
                if coord in self.visible_tiles:
                    continue
                
                _tile_w, _tile_h = self.tile_w, self.tile_h
                x = col * _tile_w
                y = row * _tile_h
                
                # Correct tile size to stop at img boundaries 
                if x + _tile_w > self.img_w:
                    _tile_w = self.img_w - x
                if y + _tile_h > self.img_h:
                    _tile_h = self.img_h - y

                if not _tile_w or not _tile_h:
                    continue
                    
                tile_rect = [x, y, _tile_w, _tile_h]
                
                if not self.tiles[row][col]:
                    # pixmap = QPixmap(_tile_w, _tile_h)
                    # pixmap.fill(QColor("red"))
                    # item = self.scene().addPixmap(pixmap)
                    # item.setPos(x, y)
                    t = TileThread(self, tile_rect, row, col)
                    self.threads[t] = [x, y, row, col, self.zoom_factor]
                    QObject.connect(t, SIGNAL( "jobFinished( PyQt_PyObject )" ), self.addimg)                
                    t.start()
                    

    def addimg(self, args):
        img, thread = args
        if thread in self.threads:
            x, y, row, col, zoom = self.threads[thread]
            if zoom == self.zoom_factor:
                pix = QPixmap(img.width(), img.height())
                pix = pix.fromImage(img)
                tile_item = self._scene.addPixmap(pix)
                tile_item.setPos(x, y)
                self.tiles[row][col] = tile_item

                if CONFIG["debug"]:
                    border = self._scene.addRect(tile_item.boundingRect())
                    border.setPos(x, y)
                    pen = QPen(QColor("lightgrey"))
                    pen.setStyle(Qt.DashLine)   
                    border.setPen(pen)

                
                    
    def resizeEvent(self, e):
        """ Update viewport size and reload tiles """
        QGraphicsView.resizeEvent(self, e)
        #self.show_fake_tiles()
        if not self.NO_TILE_UPDATE: 
            self.update_tile_view()
                    
    def keyPressEvent(self,e):
        if (e.modifiers() & Qt.ControlModifier):            
            self.setCursor(Qt.ArrowCursor)
            self.setDragMode(QGraphicsView.NoDrag)
            
        QGraphicsView.keyPressEvent(self,e)            
        
    def _mousefocuscenter(self, current_zoom_factor, next_zoom_factor):

        viewport =  self.viewport()
        mouse_pos = viewport.mapFromGlobal(QCursor.pos())
        vrect = viewport.rect()

        scene_mouse_pos = self.mapToScene(mouse_pos) / current_zoom_factor
        next_scene_mouse_pos = scene_mouse_pos * next_zoom_factor

        # Distance form mouse to screen center
        center_dist = QPointF(mouse_pos - vrect.center())
        
        new_center = next_scene_mouse_pos - center_dist
        return new_center
    
    #@timeit
    def _get_node_under_mouse(self):
        viewport =  self.viewport()
        mouse_pos = viewport.mapFromGlobal(QCursor.pos())
        scene_mouse_pos = self.mapToScene(mouse_pos)
        arc_paths = self.tree_image.circ_collistion_paths
        img_data = self.tree_image.img_data
        curr = 0
        end = len(arc_paths)
        iters = 0
        match = None
        M = QTransform()
        M.scale(self.zoom_factor, self.zoom_factor)
        M.translate(self.tree_image.radius[-1], self.tree_image.radius[-1])        

        while curr < end:
            path = M.map(arc_paths[curr][0])
            fpath = M.map(arc_paths[curr][1])
            if path.contains(scene_mouse_pos):
                dim = self.tree_image.img_data[curr]
                angle =  (dim[_aend] - dim[_astart])
                return curr, path, fpath
            
            if not img_data[curr][_is_leaf] and not fpath.contains(scene_mouse_pos):
                curr = int(img_data[curr][_max_leaf_idx] + 1)
            elif not img_data[curr][_is_leaf]:
                end = img_data[curr][_max_leaf_idx] + 1        
                curr += 1
            else:
                curr += 1

        return None, None, None
    
    @timeit
    def _fit_to_window(self):
        self._zoom_area(0, 0, self.tree_image.width*self.zoom_factor, self.tree_image.height*self.zoom_factor)
        
    def _zoom(self, factor):
        c = self._mousefocuscenter(self.zoom_factor, self.zoom_factor*factor)
        self.zoom_factor *= factor
        self.init()
        self.centerOn(c)
        self.update_tile_view()

    def _zoom_area(self, x, y, w, h):
        viewport =  self.viewport()
        vrect = QRectF(viewport.rect())
        scene_area = QRectF(x, y, w, h)
        if w > h:
            factor = vrect.width() / scene_area.width()
        else:
            factor = vrect.height() / scene_area.height()
        orig_pos = scene_area.center()        
        self.zoom_factor *= factor

        self.init()
        self.centerOn(orig_pos*factor)
        self.update_tile_view()

        
        
    def keyReleaseEvent(self,e):
        if not (e.modifiers() & Qt.ControlModifier):
            self.setDragMode(QGraphicsView.ScrollHandDrag)
            
        key = e.key()
        if key  == Qt.Key_Left:
            self.horizontalScrollBar().setValue(self.horizontalScrollBar().value()-20 )
            self.update_tile_view()
        elif key  == Qt.Key_Right:
            self.horizontalScrollBar().setValue(self.horizontalScrollBar().value()+20 )
            self.update_tile_view()
        elif key  == Qt.Key_Up:
            self.verticalScrollBar().setValue(self.verticalScrollBar().value()-20 )
            self.update_tile_view()
        elif key  == Qt.Key_Down:
            self.verticalScrollBar().setValue(self.verticalScrollBar().value()+20 )
            self.update_tile_view()
        # Z
        elif key == 90:
            self._zoom(2.0)
        # X
        elif key == 88:
            self._zoom(0.5)
                    
        # P
        elif key == 80:
            self.scale(2, 2)
        # O
        elif key == 79:
            self.scale(0.5, 0.5)

        # 1
        elif key == 49:
            self._fit_to_window()
            
        debug("PRESSED", key)
        QGraphicsView.keyReleaseEvent(self,e)
        
    def mouseReleaseEvent(self, e):
        if (e.modifiers() & Qt.ControlModifier):
            mouse_pos = self.viewport().mapFromGlobal(QCursor.pos())
            curr_pos = self.mapToScene(mouse_pos)
            x = min(self.selector.startPoint.x(), curr_pos.x())
            y = min(self.selector.startPoint.y(), curr_pos.y())
            w = max(self.selector.startPoint.x(), curr_pos.x()) - x
            h = max(self.selector.startPoint.y(), curr_pos.y()) - y
            self.selector.setActive(False)
            if self.selector.startPoint == curr_pos:
                self.selector.setVisible(False)
            else:
                self._zoom_area(x, y, w, h)
        else:
            self.update_tile_view()
        QGraphicsView.mouseReleaseEvent(self, e)
        
    def mouseMoveEvent(self, e):       
        if (e.modifiers() & Qt.ControlModifier):
            mouse_pos = self.viewport().mapFromGlobal(QCursor.pos())
            curr_pos = self.mapToScene(mouse_pos)
            if self.selector.isActive():
                x = min(self.selector.startPoint.x(),curr_pos.x())
                y = min(self.selector.startPoint.y(),curr_pos.y())
                w = max(self.selector.startPoint.x(),curr_pos.x()) - x
                h = max(self.selector.startPoint.y(),curr_pos.y()) - y
                self.selector.setRect(x,y,w,h)            
        else:        
            nid, path, fpath = self._get_node_under_mouse()
            if nid is not None:
                self.highlighter.setPath(fpath)
                
                self.highlighter.show()
        QGraphicsView.mouseMoveEvent(self, e)

    def mousePressEvent(self,e):
        if (e.modifiers() & Qt.ControlModifier):
            mouse_pos = self.viewport().mapFromGlobal(QCursor.pos())
            curr_pos = self.mapToScene(mouse_pos)

            x, y = curr_pos.x(), curr_pos.y()
            self.selector.setRect(x, y, 0,0)
            self.selector.startPoint = QtCore.QPointF(x, y)
            self.selector.setActive(True)
            self.selector.setVisible(True)
            
        QGraphicsView.mousePressEvent(self,e)

    def mouseDoubleClickEvent(self, e):
        nid, path, fpath = self._get_node_under_mouse()
        r = fpath.boundingRect()
        self._zoom_area(r.x(), r.y(), r.width(), r.height())

        
    def wheelEvent(self, e):
        factor =  (-e.angleDelta().y() / 360.0)
        if abs(factor) >= 1:
            factor = 0.0
        
        # Ctrl+Shift
        if  (e.modifiers() & Qt.ControlModifier) and (e.modifiers() & Qt.ShiftModifier):
            pass
        # Ctrl+Alt
        elif  (e.modifiers() & Qt.ControlModifier) and (e.modifiers() & Qt.AltModifier):
            pass
        # Ctrl 
        elif e.modifiers() & Qt.ControlModifier:
            print("Control:", factor)
            self.adjust_apertures(factor)
            
        # Shift 
        elif e.modifiers() & Qt.ShiftModifier:
            pass
        # Default
        else:
            scale_factor = 1 - factor
            self._zoom(scale_factor)

    def adjust_apertures(self, factor):
        nid, path, fpath = self._get_node_under_mouse()
        if nid is not None:
            center = self._mousefocuscenter(self.zoom_factor, self.zoom_factor)
            self.tree_image.set_leaf_aperture(nodeid=nid, factor=factor*-1)
            self.tree_image.update_apertures()
            #self.tree_image.update_matrix()                
            self.init()
            self.centerOn(center)
            self.update_tile_view()
            
    def adjust_sceneRect(self):
        viewport =  self.viewport()
        vrect = viewport.rect()
        viewRect = self.mapToScene(vrect).boundingRect()
        w =  max((viewRect.width(), self.img_w))
        h =  max((viewRect.height(), self.img_h))
        self.setSceneRect(-w, -h, w*2, h*2)
             
class TiledGUI(QMainWindow):
    def __init__(self, tree_image, zoom_factor=1, *args):
        self.tree_image = tree_image        
        QMainWindow.__init__(self, *args)
        self.showMaximized()
    
        self.splitter = QSplitter()
        self.setCentralWidget(self.splitter)
        
        self.TILE_W = CONFIG["tilesize"]
        self.TILE_H = CONFIG["tilesize"]
        self.views = []
        
        self.current_view = self.create_view(zoom_factor=zoom_factor)
        self.view = self.views[self.current_view]
        self.splitter.insertWidget(0, self.view)
        if tree_image.tree_style.mode == "c":
            cx, cy = map(lambda x: x/2.0, [self.view.img_w, self.view.img_h])
        else:
            cx, cy = map(lambda x: x/2.0, self.view)
        self.view.centerOn(cx, cy)
        self.view.update_tile_view()
        
    def create_view(self, zoom_factor):
        if zoom_factor is None:
            x_zoom_factor = self.width() / self.tree_image.width
            y_zoom_factor = self.height() / self.tree_image.height
            zoom_factor = round(min(x_zoom_factor, y_zoom_factor), 6)

        view = TiledTreeView(self.tree_image, self.TILE_W, self.TILE_H, zoom_factor)
        # from PyQt5 import QtOpenGL
        # view.setViewport(QtOpenGL.QGLWidget())
 
        view.init()
        view.gui = self
        view.info_w = QLabel(parent=view)
        view.info_w.setGeometry(0, 0, 800, 20)
        _font = QFont("Arial", 14)
        _font.setWeight(75)
        view.info_w.setFont(_font)
        view.info_w.setStyleSheet("background-color: rgba(255, 255, 255, 150);");
        self.views.append(view)        
        return len(self.views)-1
    
    def keyReleaseEvent(self,e):
        key = e.key()
        if key  == 1:
            self.fit_to_window()
            
        debug("captured in GUI", key)
        QMainWindow.keyReleaseEvent(self,e)


    
def test(*args):
    print( "done", args)

    
class TileThread(QThread):
    def __init__(self, view, tile_rect, row, col):
        QThread.__init__(self)
        self.view = view
        self.tile_rect = tile_rect
        self.row = row
        self.col = col

    def run(self):
        self.img = drawer.get_tile_img(self.view.tree_image, self.view.zoom_factor, self.view.tree_mode, self.tile_rect)
        self.emit( SIGNAL( "jobFinished( PyQt_PyObject )" ), [self.img, self])

        
        #pix = QPixmap(img.width(), img.height())
        #pix = pix.fromImage(img)
        #tile_item = view._scene.addPixmap(pix)
        #x, y, w, h = tile_rect
        #tile_item.setPos(x, y)
        #self.view.tiles[self.row][self.col] = tile_item
        #if CONFIG["debug"]:
        #    border = view._scene.addRect(tile_item.boundingRect())
        #    border.setPos(x, y)
        #    pen = QPen(QColor("lightgrey"))
        #    pen.setStyle(Qt.DashLine)   
        #    border.setPen(pen)


class TileImage(QImage):
    def __init__(self, tree_image, zoom_factor, scene_rect, row, col):
        self.tree_image = tree_image
        self.zoom_factor = zoom_factor
        self.scene_rect = QRectF(*scene_rect)

        self.row = row
        self.col = col
        QImage.__init__(self, self.scene_rect.width(), self.scene_rect.height(),
                   QImage.Format_ARGB32_Premultiplied)
        self.fill(QColor(Qt.white).rgb())
        
    def render_tile(self):
        target_rect = QRectF(0, 0, self.scene_rect.width(), self.scene_rect.height())
        pp = QPainter()
        pp.begin(self)       
        pp.setRenderHint(QPainter.Antialiasing)
        pp.setRenderHint(QPainter.TextAntialiasing)
        pp.setRenderHint(QPainter.SmoothPixmapTransform)
        # Prevent drawing outside target_rect boundaries
        pp.setClipRect(target_rect, Qt.IntersectClip)        
        # Transform space of coordinates: I want source_rect.top_left() to be
        # translated as 0,0
        matrix = QTransform().translate(-self.scene_rect.left(), -self.scene_rect.top())
        pp.setWorldTransform(matrix, True)
        drawer.draw_region_circ(self.tree_image, pp, self.zoom_factor, self.scene_rect)
        pp.end()


        
        

    
class AreaSelectorItem(QGraphicsRectItem):
    def __init__(self, parent=None):
        self.Color = QColor("blue")
        self._active = False
        QGraphicsRectItem.__init__(self, 0, 0, 0, 0)
        if parent:
            self.setParentItem(parent)

    def paint(self, p, option, widget):
        p.setPen(self.Color)
        p.setBrush(QBrush(QtCore.Qt.NoBrush))
        p.drawRect(self.rect().x(),self.rect().y(),self.rect().width(),self.rect().height())
        return
        # Draw info text
        font = QFont("Arial",13)
        text = "%d selected."  % len(self.get_selected_nodes())
        textR = QFontMetrics(font).boundingRect(text)
        if  self.rect().width() > textR.width() and \
                self.rect().height() > textR.height()/2 and 0: # OJO !!!!
            p.setPen(QPen(self.Color))
            p.setFont(QFont("Arial",13))
            p.drawText(self.rect().bottomLeft().x(),self.rect().bottomLeft().y(),text)
        print "painted"
    def setActive(self, state):
        self._active = bool(state)

    def isActive(self):
        return self._active<|MERGE_RESOLUTION|>--- conflicted
+++ resolved
@@ -8,13 +8,11 @@
 
 from PyQt5 import QtCore
 from PyQt5.QtGui import *
-<<<<<<< HEAD
-from PyQt5.QtWidgets import *
-from PyQt5.QtCore import *
-=======
+
+
 from PyQt5.QtCore import *
 from PyQt5.QtWidgets import *
->>>>>>> 911544af
+
 
 from .utils import timeit, debug
 from .common import *
@@ -50,6 +48,7 @@
    
     _QApp.exec_()
         
+    
 class TiledTreeView(QGraphicsView):
     """Fake Scene containing tiles corresponding to actual items at a
     given zoom size
