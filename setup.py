#! /usr/bin/env python
from __future__ import absolute_import
from __future__ import print_function
import sys
import os
import ez_setup
from Cython.Build import cythonize
import numpy
<<<<<<< HEAD
from setuptools import setup, Extension, Command
from glob import glob
=======
from glob import glob
from setuptools import Extension

#sourcefiles = glob('smartview/*pyx')
#extensions = [Extension("smartview", sourcefiles)]
extensions = [Extension("smartview.ctree", ['smartview/ctree.pyx']),
             Extension("smartview.cstyle", ['smartview/cstyle.pyx']),
             Extension("smartview.clayout", ['smartview/clayout.pyx'])]
>>>>>>> 911544af

try:
    from setuptools import setup, find_packages
except ImportError:
    ez_setup.use_setuptools()
    from setuptools import setup, find_packages

CLASSIFIERS= [
    "Development Status :: 6 - Mature",
    "Environment :: Console",
    "Environment :: X11 Applications :: Qt",
    "Intended Audience :: Developers",
    "Intended Audience :: Other Audience",
    "Intended Audience :: Science/Research",
    "License :: OSI Approved :: GNU General Public License (GPL)",
    "Natural Language :: English",
    "Operating System :: MacOS",
    "Operating System :: Microsoft :: Windows",
    "Operating System :: POSIX :: Linux",
    "Programming Language :: Python",
    "Topic :: Scientific/Engineering :: Bio-Informatics",
    "Topic :: Scientific/Engineering :: Visualization",
    "Topic :: Software Development :: Libraries :: Python Modules",
    ]

try:

    sourcefiles = glob('smartview/*pyx') 

    extensions = [Extension("smartview", sourcefiles)]
    
    _s = setup(
        include_package_data = True,
        ext_modules = cythonize(extensions),
        include_dirs=[numpy.get_include()],

        name = 'smartview',
        version = 0.1,
        packages = ['smartview'], #find_packages(),

        entry_points = {"console_scripts":
                        ["smartview = smartview.ete_smartview:main"]},

        # Project uses reStructuredText, so ensure that the docutils get
        # installed or upgraded on the target machine
        install_requires = [
            ],
        package_data = {

        },

        # metadata for upload to PyPI
        author = "Jaime Huerta-Cepas",
        author_email = "jhcepas@gmail.com",
        maintainer = "Jaime Huerta-Cepas",
        maintainer_email = "huerta@embl.de",
        platforms = "OS Independent",
        license = "GPLv3",
        description = "Smartview",
        long_description = "",
        classifiers = CLASSIFIERS,
        provides = ["smartview"],
        keywords = "tree visualization",
        url = "http://etetoolkit.org",
        download_url = "http://etetoolkit.org/static/releases/ete3/",

    )

except:
    print("\033[91m - Errors found! - \033[0m")
    raise

else:

    print("\033[92m - Done! - \033[0m")
    missing = False<|MERGE_RESOLUTION|>--- conflicted
+++ resolved
@@ -6,10 +6,7 @@
 import ez_setup
 from Cython.Build import cythonize
 import numpy
-<<<<<<< HEAD
-from setuptools import setup, Extension, Command
-from glob import glob
-=======
+
 from glob import glob
 from setuptools import Extension
 
@@ -18,7 +15,7 @@
 extensions = [Extension("smartview.ctree", ['smartview/ctree.pyx']),
              Extension("smartview.cstyle", ['smartview/cstyle.pyx']),
              Extension("smartview.clayout", ['smartview/clayout.pyx'])]
->>>>>>> 911544af
+
 
 try:
     from setuptools import setup, find_packages
